--- conflicted
+++ resolved
@@ -14,25 +14,6 @@
 # See the License for the specific language governing permissions and
 # limitations under the License.
 
-<<<<<<< HEAD
-FROM centos:7
-MAINTAINER Apache Geode Community <dev@geode.apache.org>
-
-LABEL Vendor="Apache Geode"
-LABEL version=1.4.0
-ENV GEODE_VERSION 1.4.0
-
-RUN	yum install -y wget which tar java-1.8.0-openjdk-devel \
-	&& wget https://dist.apache.org/repos/dist/release/geode/$GEODE_VERSION/apache-geode-$GEODE_VERSION.tgz \
-        && tar -xvzf apache-geode-$GEODE_VERSION.tgz \
-        && rm -rf apache-geode-$GEODE_VERSION.tgz \
-	&& cd apache-geode-$GEODE_VERSION \
-	&& rm -rf /usr/share/locale/* \
-	&& yum remove -y perl \
-	&& yum clean all
-
-ENV GEODE_HOME /apache-geode-$GEODE_VERSION
-=======
 FROM openjdk:8-jre-alpine
 
 # runtime dependencies
@@ -48,7 +29,6 @@
 # TODO does this change per-release like other Apache projects? (and thus needs to be a list of full fingerprints from a KEYS file instead?)
 
 ENV GEODE_HOME /geode
->>>>>>> 1be57f3d
 ENV PATH $PATH:$GEODE_HOME/bin
 
 # https://geode.apache.org/releases/
