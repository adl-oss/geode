/*
 * Licensed to the Apache Software Foundation (ASF) under one or more contributor license
 * agreements. See the NOTICE file distributed with this work for additional information regarding
 * copyright ownership. The ASF licenses this file to You under the Apache License, Version 2.0 (the
 * "License"); you may not use this file except in compliance with the License. You may obtain a
 * copy of the License at
 *
 * http://www.apache.org/licenses/LICENSE-2.0
 *
 * Unless required by applicable law or agreed to in writing, software distributed under the License
 * is distributed on an "AS IS" BASIS, WITHOUT WARRANTIES OR CONDITIONS OF ANY KIND, either express
 * or implied. See the License for the specific language governing permissions and limitations under
 * the License.
 */
package org.apache.geode.management.internal.cli;

import java.io.ByteArrayOutputStream;
import java.io.File;
import java.io.FileFilter;
import java.io.FileInputStream;
import java.io.FileNotFoundException;
import java.io.FileOutputStream;
import java.io.FileWriter;
import java.io.IOException;
import java.io.InputStream;
import java.io.Serializable;
import java.io.UnsupportedEncodingException;
import java.net.URLDecoder;
import java.nio.charset.Charset;
import java.util.ArrayList;
import java.util.Collections;
import java.util.HashMap;
import java.util.HashSet;
import java.util.List;
import java.util.Map;
import java.util.Set;
import java.util.function.Supplier;
import java.util.stream.Collectors;
import java.util.zip.DataFormatException;
import java.util.zip.Deflater;
import java.util.zip.Inflater;

import org.apache.commons.lang.ArrayUtils;
<<<<<<< HEAD
import org.apache.commons.lang.StringUtils;
=======
>>>>>>> 1be57f3d

import org.apache.geode.cache.Cache;
import org.apache.geode.cache.CacheClosedException;
import org.apache.geode.cache.Region;
import org.apache.geode.cache.execute.Execution;
import org.apache.geode.cache.execute.Function;
import org.apache.geode.cache.execute.FunctionService;
import org.apache.geode.cache.execute.ResultCollector;
import org.apache.geode.distributed.DistributedMember;
import org.apache.geode.distributed.internal.InternalDistributedSystem;
import org.apache.geode.internal.ClassPathLoader;
import org.apache.geode.internal.cache.InternalCache;
import org.apache.geode.internal.cache.execute.AbstractExecution;
import org.apache.geode.internal.lang.StringUtils;
import org.apache.geode.internal.util.IOUtils;
import org.apache.geode.management.DistributedRegionMXBean;
import org.apache.geode.management.ManagementService;
import org.apache.geode.management.cli.Result;
import org.apache.geode.management.internal.MBeanJMXAdapter;
import org.apache.geode.management.internal.SystemManagementService;
import org.apache.geode.management.internal.cli.exceptions.UserErrorException;
import org.apache.geode.management.internal.cli.i18n.CliStrings;
import org.apache.geode.management.internal.cli.result.ResultBuilder;
import org.apache.geode.management.internal.cli.shell.Gfsh;

/**
 * This class contains utility methods used by classes used to build the Command Line Interface
 * (CLI).
 *
 * @since GemFire 7.0
 */
public class CliUtil {
  public static final FileFilter JAR_FILE_FILTER = new CustomFileFilter(".jar");

  /**
   * Returns the InternalCache returned by the provided method.
   * If the provided method would raise a CacheClosedException, returns null instead.
   */
  public static InternalCache getCacheIfExists(Supplier<InternalCache> getCacheMethod) {
    InternalCache cache = null;
    try {
      cache = getCacheMethod.get();
    } catch (CacheClosedException ignored) {
    }
    return cache;

  }

  public static String cliDependenciesExist(boolean includeGfshDependencies) {
    // "Validate" each dependency by attempting to load an associated class
    Map<String, String> classLibraryMap = new HashMap<>();
    classLibraryMap.put("org.springframework.shell.core.Parser", "Spring Shell");
    classLibraryMap.put("org.springframework.shell.core.annotation.CliCommand", "Spring Shell");
    classLibraryMap.put("org.springframework.core.SpringVersion", "Spring Core");
    if (includeGfshDependencies) {
      classLibraryMap.put("jline.console.ConsoleReader", "JLine");
    }

    List<String> unloadableJars =
        classLibraryMap.entrySet().stream().filter(entry -> !canLoadClass(entry.getKey()))
            .map(Map.Entry::getValue).collect(Collectors.toList());
    return unloadableJars.isEmpty() ? null : String.join(",", unloadableJars);
  }

  private static boolean canLoadClass(String className) {
    try {
      ClassPathLoader.getLatest().forName(className);
    } catch (ClassNotFoundException e) {
      return false;
    }
    return true;
  }

  /**
   * Returns a Set of DistributedMember for members that have the specified <code>region</code>.
   * <code>returnAll</code> indicates whether to return all members or only the first member we
   * find.
   *
   * @param region region path for which members that have this region are required
   * @param cache cache instance to use to find members
   * @param returnAll if true, returns all matching members, else returns only first one found.
   * @return a Set of DistributedMember for members that have the specified <code>region</code>.
   */
  public static Set<DistributedMember> getRegionAssociatedMembers(String region,
      final InternalCache cache, boolean returnAll) {
    if (region == null || region.isEmpty()) {
      return Collections.emptySet();
    }

    if (!region.startsWith(Region.SEPARATOR)) {
      region = Region.SEPARATOR + region;
    }

<<<<<<< HEAD
  /**
   * Even thought this is only used in a test, caller of MemberMXBean.processCommand(String, Map,
   * Byte[][]) will need to use this method to convert a fileList to Byte[][] to call that
   * deprecated API.
   *
   * Once that deprecated API is removed, we can delete this method and the tests.
   */
  public static Byte[][] filesToBytes(List<String> fileNames) throws IOException {
    List<byte[]> filesDataList = new ArrayList<>();
=======
    DistributedRegionMXBean regionMXBean =
        ManagementService.getManagementService(cache).getDistributedRegionMXBean(region);
>>>>>>> 1be57f3d

    if (regionMXBean == null) {
      return Collections.emptySet();
    }

    String[] regionAssociatedMemberNames = regionMXBean.getMembers();
    Set<DistributedMember> matchedMembers = new HashSet<>();
    Set<DistributedMember> allClusterMembers = new HashSet<>(cache.getMembers());
    allClusterMembers.add(cache.getDistributedSystem().getDistributedMember());

    for (DistributedMember member : allClusterMembers) {
      for (String regionAssociatedMemberName : regionAssociatedMemberNames) {
        String name = MBeanJMXAdapter.getMemberNameOrId(member);
        if (name.equals(regionAssociatedMemberName)) {
          matchedMembers.add(member);
          if (!returnAll) {
            return matchedMembers;
          }
        }
      }
    }
<<<<<<< HEAD

    List<Byte[]> convertedList =
        filesDataList.stream().map(ArrayUtils::toObject).collect(Collectors.toList());

    return convertedList.toArray(new Byte[convertedList.size()][]);
=======
    return matchedMembers;
>>>>>>> 1be57f3d
  }

  /**
   * this finds the member that hosts all the regions passed in.
   *
   * @param returnAll if true, returns all matching members, otherwise, returns only one.
   */
  public static Set<DistributedMember> getQueryRegionsAssociatedMembers(Set<String> regions,
      final InternalCache cache, boolean returnAll) {
    Set<DistributedMember> results = regions.stream()
        .map(region -> getRegionAssociatedMembers(region, cache, true)).reduce((s1, s2) -> {
          s1.retainAll(s2);
          return s1;
        }).get();

    if (returnAll || results.size() <= 1) {
      return results;
    }

    // returns a set of only one item
    return Collections.singleton(results.iterator().next());
  }

<<<<<<< HEAD
  public static List<String> bytesToFiles(Byte[][] fileData, String parentDirPath)
      throws IOException, UnsupportedOperationException {
    List<String> filesPaths = new ArrayList<>();
    FileOutputStream fos = null;
    File file = null;

    File parentDir = new File(parentDirPath);
    if (!parentDir.exists() && !parentDir.mkdirs()) {
      throw new UnsupportedOperationException(
          "Couldn't create required directory structure for " + parentDirPath);
    }
    for (int i = 0; i < fileData.length; i++) {
      byte[] bytes = ArrayUtils.toPrimitive(fileData[i]);
      if (i % 2 == 0) {
        // Expect file name as bytes at even index
        String fileName = new String(bytes);
        file = new File(parentDir, fileName);
        fos = new FileOutputStream(file);
      } else {
        // Expect file contents as bytes at odd index
        fos.write(bytes);
        fos.close();
        filesPaths.add(file.getAbsolutePath());
      }
    }
    return filesPaths;
=======
  public static String getMemberNameOrId(DistributedMember distributedMember) {
    String nameOrId = null;
    if (distributedMember != null) {
      nameOrId = distributedMember.getName();
      nameOrId = nameOrId != null && !nameOrId.isEmpty() ? nameOrId : distributedMember.getId();
    }
    return nameOrId;
  }

  /**
   * Returns a set of all the members of the distributed system excluding locators.
   */
  @SuppressWarnings("unchecked")
  public static Set<DistributedMember> getAllNormalMembers(InternalCache cache) {
    return new HashSet<DistributedMember>(cache.getInternalDistributedSystem()
        .getDistributionManager().getNormalDistributionManagerIds());
  }

  /**
   * Returns a set of all the members of the distributed system including locators.
   */
  @SuppressWarnings("unchecked")
  public static Set<DistributedMember> getAllMembers(InternalCache cache) {
    return getAllMembers(cache.getInternalDistributedSystem());
  }

  @SuppressWarnings("unchecked")
  public static Set<DistributedMember> getAllMembers(InternalDistributedSystem internalDS) {
    return new HashSet<DistributedMember>(
        internalDS.getDistributionManager().getDistributionManagerIds());
  }

  public static Set<DistributedMember> getMembersWithAsyncEventQueue(InternalCache cache,
      String queueId) {
    Set<DistributedMember> members = findMembers(null, null, cache);
    return members.stream().filter(m -> getAsyncEventQueueIds(cache, m).contains(queueId))
        .collect(Collectors.toSet());
>>>>>>> 1be57f3d
  }

  public static Set<String> getAsyncEventQueueIds(InternalCache cache, DistributedMember member) {
    SystemManagementService managementService =
        (SystemManagementService) ManagementService.getExistingManagementService(cache);
    return managementService.getAsyncEventQueueMBeanNames(member).stream()
        .map(x -> x.getKeyProperty("queue")).collect(Collectors.toSet());
  }

  public static Set<String> getAllRegionNames(Cache cache) {
    Set<String> regionNames = new HashSet<>();
    Set<Region<?, ?>> rootRegions = cache.rootRegions();

    for (Region<?, ?> rootRegion : rootRegions) {
      regionNames.add(rootRegion.getFullPath().substring(1));

      Set<Region<?, ?>> subRegions = rootRegion.subregions(true);

      for (Region<?, ?> subRegion : subRegions) {
        regionNames.add(subRegion.getFullPath().substring(1));
      }
    }
    return regionNames;
  }

  /**
   * Finds all Members (including both servers and locators) which belong to the given arrays of
   * groups or members.
   */
  public static Set<DistributedMember> findMembersIncludingLocators(String[] groups,
      String[] members, InternalCache cache) {
    Set<DistributedMember> allMembers = getAllMembers(cache);
    return findMembers(allMembers, groups, members);
  }

  /**
   * Finds all Servers which belong to the given arrays of groups or members. Does not include
   * locators.
   */
  public static Set<DistributedMember> findMembers(String[] groups, String[] members,
      InternalCache cache) {
    Set<DistributedMember> allNormalMembers = getAllNormalMembers(cache);

    return findMembers(allNormalMembers, groups, members);
  }

  private static Set<DistributedMember> findMembers(Set<DistributedMember> membersToConsider,
      String[] groups, String[] members) {
    if (groups == null) {
      groups = new String[] {};
    }

    if (members == null) {
      members = new String[] {};
    }

    if ((members.length > 0) && (groups.length > 0)) {
      throw new UserErrorException(CliStrings.PROVIDE_EITHER_MEMBER_OR_GROUP_MESSAGE);
    }

    if (members.length == 0 && groups.length == 0) {
      return membersToConsider;
    }

    Set<DistributedMember> matchingMembers = new HashSet<>();
    // it will either go into this loop or the following loop, not both.
    for (String memberNameOrId : members) {
      for (DistributedMember member : membersToConsider) {
        if (memberNameOrId.equalsIgnoreCase(member.getId())
            || memberNameOrId.equalsIgnoreCase(member.getName())) {
          matchingMembers.add(member);
        }
      }
    }

    for (String group : groups) {
      for (DistributedMember member : membersToConsider) {
        if (member.getGroups().contains(group)) {
          matchingMembers.add(member);
        }
      }
    }
    return matchingMembers;
  }

  public static DistributedMember getDistributedMemberByNameOrId(String memberNameOrId,
      InternalCache cache) {
    if (memberNameOrId == null) {
      return null;
    }

    Set<DistributedMember> memberSet = CliUtil.getAllMembers(cache);
    return memberSet.stream().filter(member -> memberNameOrId.equalsIgnoreCase(member.getId())
        || memberNameOrId.equalsIgnoreCase(member.getName())).findFirst().orElse(null);
  }


  /**
   * Even thought this is only used in a test, caller of MemberMXBean.processCommand(String, Map,
   * Byte[][]) will need to use this method to convert a fileList to Byte[][] to call that
   * deprecated API.
   *
   * Once that deprecated API is removed, we can delete this method and the tests.
   */
  public static Byte[][] filesToBytes(List<String> fileNames) throws IOException {
    List<byte[]> filesDataList = new ArrayList<>();

    for (String fileName : fileNames) {
      File file = new File(fileName);

      if (!file.exists()) {
        throw new FileNotFoundException("Could not find " + file.getCanonicalPath());
      }

      if (file.isDirectory()) {
        File[] childrenFiles = file.listFiles(JAR_FILE_FILTER);
        for (File childrenFile : childrenFiles) {
          // 1. add name of the file as bytes at even index
          filesDataList.add(childrenFile.getName().getBytes());
          // 2. add file contents as bytes at odd index
          filesDataList.add(toByteArray(new FileInputStream(childrenFile)));
        }
      } else {
        filesDataList.add(file.getName().getBytes());
        filesDataList.add(toByteArray(new FileInputStream(file)));
      }
    }

    return filesDataList.stream().map(ArrayUtils::toObject).toArray(Byte[][]::new);
  }

  public static byte[] toByteArray(InputStream input) throws IOException {
    ByteArrayOutputStream output = new ByteArrayOutputStream();
    int n;
    byte[] buffer = new byte[4096];
    while (-1 != (n = input.read(buffer))) {
      output.write(buffer, 0, n);
    }

    return output.toByteArray();
  }

  public static List<String> bytesToFiles(Byte[][] fileData, String parentDirPath)
      throws IOException, UnsupportedOperationException {
    List<String> filesPaths = new ArrayList<>();
    FileOutputStream fos = null;
    File file = null;

    File parentDir = new File(parentDirPath);
    if (!parentDir.exists() && !parentDir.mkdirs()) {
      throw new UnsupportedOperationException(
          "Couldn't create required directory structure for " + parentDirPath);
    }
    for (int i = 0; i < fileData.length; i++) {
      byte[] bytes = ArrayUtils.toPrimitive(fileData[i]);
      if (i % 2 == 0) {
        // Expect file name as bytes at even index
        String fileName = new String(bytes);
        file = new File(parentDir, fileName);
        fos = new FileOutputStream(file);
      } else {
        // Expect file contents as bytes at odd index
        fos.write(bytes);
        fos.close();
        filesPaths.add(file.getAbsolutePath());
      }
    }
    return filesPaths;
  }

  public static DeflaterInflaterData compressBytes(byte[] input) {
    Deflater compresser = new Deflater();
    compresser.setInput(input);
    compresser.finish();
    byte[] buffer = new byte[100];
    byte[] result = new byte[0];
    int compressedDataLength;
    int totalCompressedDataLength = 0;
    do {
      byte[] newResult = new byte[result.length + buffer.length];
      System.arraycopy(result, 0, newResult, 0, result.length);

      compressedDataLength = compresser.deflate(buffer);
      totalCompressedDataLength += compressedDataLength;
      System.arraycopy(buffer, 0, newResult, result.length, buffer.length);
      result = newResult;
    } while (compressedDataLength != 0);
    return new DeflaterInflaterData(totalCompressedDataLength, result);
  }

  public static DeflaterInflaterData uncompressBytes(byte[] output, int compressedDataLength)
      throws DataFormatException {
    Inflater decompresser = new Inflater();
    decompresser.setInput(output, 0, compressedDataLength);
    byte[] buffer = new byte[512];
    byte[] result = new byte[0];
    int bytesRead;
    while (!decompresser.needsInput()) {
      bytesRead = decompresser.inflate(buffer);
      byte[] newResult = new byte[result.length + bytesRead];
      System.arraycopy(result, 0, newResult, 0, result.length);
      System.arraycopy(buffer, 0, newResult, result.length, bytesRead);
      result = newResult;
    }
    decompresser.end();

    return new DeflaterInflaterData(result.length, result);
  }

  public static String decodeWithDefaultCharSet(String urlToDecode) {
    try {
      return URLDecoder.decode(urlToDecode, Charset.defaultCharset().name());
    } catch (UnsupportedEncodingException e) {
      return urlToDecode;
    }
  }

  public static <K> Class<K> forName(String classToLoadName, String neededFor) {
    Class<K> loadedClass = null;
    try {
      // Set Constraints
      ClassPathLoader classPathLoader = ClassPathLoader.getLatest();
      if (classToLoadName != null && !classToLoadName.isEmpty()) {
        loadedClass = (Class<K>) classPathLoader.forName(classToLoadName);
      }
    } catch (ClassNotFoundException | NoClassDefFoundError e) {
      throw new RuntimeException(
          CliStrings.format(CliStrings.CREATE_REGION__MSG__COULD_NOT_FIND_CLASS_0_SPECIFIED_FOR_1,
              classToLoadName, neededFor),
          e);
    } catch (ClassCastException e) {
      throw new RuntimeException(CliStrings.format(
          CliStrings.CREATE_REGION__MSG__CLASS_SPECIFIED_FOR_0_SPECIFIED_FOR_1_IS_NOT_OF_EXPECTED_TYPE,
          classToLoadName, neededFor), e);
    }

    return loadedClass;
  }

  public static <K> K newInstance(Class<K> klass, String neededFor) {
    K instance;
    try {
      instance = klass.newInstance();
    } catch (InstantiationException e) {
      throw new RuntimeException(CliStrings.format(
          CliStrings.CREATE_REGION__MSG__COULD_NOT_INSTANTIATE_CLASS_0_SPECIFIED_FOR_1, klass,
          neededFor), e);
    } catch (IllegalAccessException e) {
      throw new RuntimeException(
          CliStrings.format(CliStrings.CREATE_REGION__MSG__COULD_NOT_ACCESS_CLASS_0_SPECIFIED_FOR_1,
              klass, neededFor),
          e);
    }

    return instance;
  }

  /**
   * Resolves file system path relative to Gfsh. If the pathname is not specified, then pathname is
   * returned.
   *
   * @param pathname a String value specifying the file system pathname to resolve.
   * @return a String specifying a path relative to Gfsh.
   */
  public static String resolvePathname(final String pathname) {
    return (StringUtils.isBlank(pathname) ? pathname
        : IOUtils.tryGetCanonicalPathElseGetAbsolutePath(new File(pathname)));
  }

  public static Result getFunctionResult(ResultCollector<?, ?> rc, String commandName) {
    Result result;
    List<Object> results = (List<Object>) rc.getResult();
    if (results != null) {
      Object resultObj = results.get(0);
      if (resultObj instanceof String) {
        result = ResultBuilder.createInfoResult((String) resultObj);
      } else if (resultObj instanceof Exception) {
        result = ResultBuilder.createGemFireErrorResult(((Exception) resultObj).getMessage());
      } else {
        result = ResultBuilder.createGemFireErrorResult(
            CliStrings.format(CliStrings.COMMAND_FAILURE_MESSAGE, commandName));
      }
    } else {
      result = ResultBuilder.createGemFireErrorResult(
          CliStrings.format(CliStrings.COMMAND_FAILURE_MESSAGE, commandName));
    }
    return result;
  }

  /***
   * Executes a function with arguments on a set of members, ignoring the departed members.
   *
   * @param function Function to be executed.
   * @param args Arguments passed to the function, pass null if you wish to pass no arguments to the
   *        function.
   * @param targetMembers Set of members on which the function is to be executed.
   *
   * @return ResultCollector
   */
  public static ResultCollector<?, ?> executeFunction(final Function function, Object args,
      final Set<DistributedMember> targetMembers) {
    Execution execution;

    if (args != null) {
      execution = FunctionService.onMembers(targetMembers).setArguments(args);
    } else {
      execution = FunctionService.onMembers(targetMembers);
    }

    ((AbstractExecution) execution).setIgnoreDepartedMembers(true);
    return execution.execute(function);
  }


  public static void runLessCommandAsExternalViewer(Result commandResult) {
    StringBuilder sb = new StringBuilder();
    String NEW_LINE = System.getProperty("line.separator");

    while (commandResult.hasNextLine()) {
      sb.append(commandResult.nextLine()).append(NEW_LINE);
    }

    File file = null;
    FileWriter fw;
    try {
      file = File.createTempFile("gfsh_output", "less");
      fw = new FileWriter(file);
      fw.append(sb.toString());
      fw.close();
      File workingDir = file.getParentFile();
      Process p = Runtime.getRuntime().exec(
          new String[] {"sh", "-c",
              "LESSOPEN=\"|color %s\" less -SR " + file.getName() + " < /dev/tty > /dev/tty "},
          null, workingDir);
      p.waitFor();
    } catch (IOException | InterruptedException e) {
      Gfsh.printlnErr(e.getMessage());
    } finally {
      if (file != null)
        file.delete();
    }
  }

  static class CustomFileFilter implements FileFilter {
    private String extensionWithDot;

    public CustomFileFilter(String extensionWithDot) {
      this.extensionWithDot = extensionWithDot;
    }

    @Override
    public boolean accept(File pathname) {
      String name = pathname.getName();
      return name.endsWith(extensionWithDot);
    }
  }

  public static class DeflaterInflaterData implements Serializable {
    private static final long serialVersionUID = 1104813333595216795L;

    private final int dataLength;
    private final byte[] data;

    public DeflaterInflaterData(int dataLength, byte[] data) {
      this.dataLength = dataLength;
      this.data = data;
    }

    public int getDataLength() {
      return dataLength;
    }

    public byte[] getData() {
      return data;
    }

    @Override
    public String toString() {
      return String.valueOf(dataLength);
    }
  }
}<|MERGE_RESOLUTION|>--- conflicted
+++ resolved
@@ -41,10 +41,6 @@
 import java.util.zip.Inflater;
 
 import org.apache.commons.lang.ArrayUtils;
-<<<<<<< HEAD
-import org.apache.commons.lang.StringUtils;
-=======
->>>>>>> 1be57f3d
 
 import org.apache.geode.cache.Cache;
 import org.apache.geode.cache.CacheClosedException;
@@ -138,20 +134,8 @@
       region = Region.SEPARATOR + region;
     }
 
-<<<<<<< HEAD
-  /**
-   * Even thought this is only used in a test, caller of MemberMXBean.processCommand(String, Map,
-   * Byte[][]) will need to use this method to convert a fileList to Byte[][] to call that
-   * deprecated API.
-   *
-   * Once that deprecated API is removed, we can delete this method and the tests.
-   */
-  public static Byte[][] filesToBytes(List<String> fileNames) throws IOException {
-    List<byte[]> filesDataList = new ArrayList<>();
-=======
     DistributedRegionMXBean regionMXBean =
         ManagementService.getManagementService(cache).getDistributedRegionMXBean(region);
->>>>>>> 1be57f3d
 
     if (regionMXBean == null) {
       return Collections.emptySet();
@@ -173,15 +157,7 @@
         }
       }
     }
-<<<<<<< HEAD
-
-    List<Byte[]> convertedList =
-        filesDataList.stream().map(ArrayUtils::toObject).collect(Collectors.toList());
-
-    return convertedList.toArray(new Byte[convertedList.size()][]);
-=======
     return matchedMembers;
->>>>>>> 1be57f3d
   }
 
   /**
@@ -205,34 +181,6 @@
     return Collections.singleton(results.iterator().next());
   }
 
-<<<<<<< HEAD
-  public static List<String> bytesToFiles(Byte[][] fileData, String parentDirPath)
-      throws IOException, UnsupportedOperationException {
-    List<String> filesPaths = new ArrayList<>();
-    FileOutputStream fos = null;
-    File file = null;
-
-    File parentDir = new File(parentDirPath);
-    if (!parentDir.exists() && !parentDir.mkdirs()) {
-      throw new UnsupportedOperationException(
-          "Couldn't create required directory structure for " + parentDirPath);
-    }
-    for (int i = 0; i < fileData.length; i++) {
-      byte[] bytes = ArrayUtils.toPrimitive(fileData[i]);
-      if (i % 2 == 0) {
-        // Expect file name as bytes at even index
-        String fileName = new String(bytes);
-        file = new File(parentDir, fileName);
-        fos = new FileOutputStream(file);
-      } else {
-        // Expect file contents as bytes at odd index
-        fos.write(bytes);
-        fos.close();
-        filesPaths.add(file.getAbsolutePath());
-      }
-    }
-    return filesPaths;
-=======
   public static String getMemberNameOrId(DistributedMember distributedMember) {
     String nameOrId = null;
     if (distributedMember != null) {
@@ -270,7 +218,6 @@
     Set<DistributedMember> members = findMembers(null, null, cache);
     return members.stream().filter(m -> getAsyncEventQueueIds(cache, m).contains(queueId))
         .collect(Collectors.toSet());
->>>>>>> 1be57f3d
   }
 
   public static Set<String> getAsyncEventQueueIds(InternalCache cache, DistributedMember member) {
